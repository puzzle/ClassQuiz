<script lang="ts" context="module">
	export async function load({ url }) {
		const token = url.searchParams.get('token');

		return {
			props: {
				token
			}
		};
	}
</script>

<<<<<<< HEAD
<script lang="ts">
=======
<script lang='ts'>
>>>>>>> f54d3ac9
	import { getLocalization } from '../../lib/i18n';

	const { t } = getLocalization();
	export let token: string;
	let isSubmitting = false;
	interface PasswordData {
		password1: string;
		password2: string;
	}
	let passwordData: PasswordData  = {
		password1: '',
		password2: ''
	};
	let passwordsValid = false;
	const checkIfPasswordsValid = (pwdata: PasswordData): void => {
		passwordsValid = pwdata.password1 === pwdata.password2 && pwdata.password1.length >= 8;
	};
	$: checkIfPasswordsValid(passwordData);

	const submit = async () => {
		if (!passwordsValid) {
			return;
		}
		isSubmitting = true;
		const response = await fetch('/api/v1/users/reset-password', {
			method: 'POST',
			headers: {
				'Content-Type': 'application/json'
			},
			body: JSON.stringify({
				password: passwordData.password1,
				token
			})
		});
		const data = await response.json();
		if (response.status === 200) {
			window.location.replace('/account/login');
		} else {
			alert(data.detail);
		}
		isSubmitting = false;
	};
</script>

<<<<<<< HEAD
<div class="flex items-center justify-center h-full px-4">
=======
<div class='flex items-center justify-center h-full px-4'>
>>>>>>> f54d3ac9
	<div>
		<div
			class="w-full max-w-sm mx-auto overflow-hidden bg-white rounded-lg shadow-md dark:bg-gray-800"
		>
			<div class="px-6 py-4">
				<h2 class="text-3xl font-bold text-center text-gray-700 dark:text-white">
					ClassQuiz
				</h2>

				<!--
								<h3 class='mt-1 text-xl font-medium text-center text-gray-600 dark:text-gray-200'>
								</h3>
				-->

				<p class="mt-1 text-center text-gray-500 dark:text-gray-400">
					{$t('password_reset_page.reset_password')}
				</p>

				<form on:submit|preventDefault={submit}>
					<div class="w-full mt-4">
						<div class="dark:bg-gray-800 bg-white p-4 rounded-lg">
							<div class="relative bg-inherit w-full">
								<input
									id="password1"
									bind:value={passwordData.password1}
									name="password1"
									type="password"
									class="w-full peer bg-transparent h-10 rounded-lg text-gray-700 dark:text-white placeholder-transparent ring-2 px-2 ring-gray-500 focus:ring-sky-600 focus:outline-none focus:border-rose-600"
									placeholder={$t('words.password')}
								/>
								<label
									for="password1"
									class="absolute cursor-text left-0 -top-3 text-sm text-gray-700 dark:text-white bg-inherit mx-1 px-1 peer-placeholder-shown:text-base peer-placeholder-shown:text-gray-500 peer-placeholder-shown:top-2 peer-focus:-top-3 peer-focus:text-sky-600 peer-focus:text-sm transition-all"
								>
									{$t('words.password')}
								</label>
							</div>
						</div>
						<div class="dark:bg-gray-800 bg-white p-4 rounded-lg">
							<div class="relative bg-inherit w-full">
								<input
									id="password2"
									name="password2"
									type="password"
									bind:value={passwordData.password2}
									class="w-full peer bg-transparent h-10 rounded-lg text-gray-700 dark:text-white placeholder-transparent ring-2 px-2 ring-gray-500 focus:ring-sky-600 focus:outline-none focus:border-rose-600"
									placeholder={$t('words.repeat_password')}
								/>
								<label
									for="password2"
									class="absolute cursor-text left-0 -top-3 text-sm text-gray-500 bg-inherit mx-1 px-1 peer-placeholder-shown:text-base peer-placeholder-shown:text-gray-500 peer-placeholder-shown:top-2 peer-focus:-top-3 peer-focus:text-sky-600 peer-focus:text-sm transition-all"
								>
									{$t('words.repeat_password')}
								</label>
							</div>
						</div>

						<div class="flex items-center justify-between mt-4">
							<a
								href="/account/login"
								class="text-sm text-gray-600 dark:text-gray-200 hover:text-gray-500"
								>{$t('register_page.already_have_account?')}</a
							>

							<button
								class="px-4 py-2 leading-5 text-white transition-colors duration-200 transform bg-gray-700 rounded hover:bg-gray-600 focus:outline-none disabled:cursor-not-allowed disabled:opacity-50"
								disabled={!passwordsValid}
								type="submit"
							>
								{#if isSubmitting}
<<<<<<< HEAD
									<svg class="h-4 w-4 animate-spin mx-auto" viewBox="3 3 18 18">
=======
									<svg class='h-4 w-4 animate-spin mx-auto' viewBox='3 3 18 18'>
>>>>>>> f54d3ac9
										<path
											class="fill-black"
											d="M12 5C8.13401 5 5 8.13401 5 12C5 15.866 8.13401 19 12 19C15.866 19 19 15.866 19 12C19 8.13401 15.866 5 12 5ZM3 12C3 7.02944 7.02944 3 12 3C16.9706 3 21 7.02944 21 12C21 16.9706 16.9706 21 12 21C7.02944 21 3 16.9706 3 12Z"
										/>
										<path
											class="fill-blue-100"
											d="M16.9497 7.05015C14.2161 4.31648 9.78392 4.31648 7.05025 7.05015C6.65973 7.44067 6.02656 7.44067 5.63604 7.05015C5.24551 6.65962 5.24551 6.02646 5.63604 5.63593C9.15076 2.12121 14.8492 2.12121 18.364 5.63593C18.7545 6.02646 18.7545 6.65962 18.364 7.05015C17.9734 7.44067 17.3403 7.44067 16.9497 7.05015Z"
										/>
									</svg>
								{:else}
									{$t('words.submit')}
								{/if}
							</button>
						</div>
					</div>
				</form>
			</div>

			<div
				class="flex items-center justify-center py-4 text-center bg-gray-50 dark:bg-gray-700"
			>
				<span class="text-sm text-gray-600 dark:text-gray-200"
					>{$t('login_page.already_have_account')}
				</span>

				<a
					href="/account/register"
					class="mx-2 text-sm font-bold text-blue-500 dark:text-blue-400 hover:underline"
					>{$t('words.register')}</a
				>
			</div>
		</div>
	</div>
</div><|MERGE_RESOLUTION|>--- conflicted
+++ resolved
@@ -10,11 +10,7 @@
 	}
 </script>
 
-<<<<<<< HEAD
-<script lang="ts">
-=======
 <script lang='ts'>
->>>>>>> f54d3ac9
 	import { getLocalization } from '../../lib/i18n';
 
 	const { t } = getLocalization();
@@ -59,11 +55,7 @@
 	};
 </script>
 
-<<<<<<< HEAD
-<div class="flex items-center justify-center h-full px-4">
-=======
 <div class='flex items-center justify-center h-full px-4'>
->>>>>>> f54d3ac9
 	<div>
 		<div
 			class="w-full max-w-sm mx-auto overflow-hidden bg-white rounded-lg shadow-md dark:bg-gray-800"
@@ -134,11 +126,7 @@
 								type="submit"
 							>
 								{#if isSubmitting}
-<<<<<<< HEAD
-									<svg class="h-4 w-4 animate-spin mx-auto" viewBox="3 3 18 18">
-=======
 									<svg class='h-4 w-4 animate-spin mx-auto' viewBox='3 3 18 18'>
->>>>>>> f54d3ac9
 										<path
 											class="fill-black"
 											d="M12 5C8.13401 5 5 8.13401 5 12C5 15.866 8.13401 19 12 19C15.866 19 19 15.866 19 12C19 8.13401 15.866 5 12 5ZM3 12C3 7.02944 7.02944 3 12 3C16.9706 3 21 7.02944 21 12C21 16.9706 16.9706 21 12 21C7.02944 21 3 16.9706 3 12Z"
