--- conflicted
+++ resolved
@@ -112,10 +112,6 @@
         "speed": "Vitesse",
         "upload": "Charger",
         "files_library": "Bibliothèque de fichiers",
-<<<<<<< HEAD
-        "unknown": " ",
-        "view_plural": "Vues"
-=======
         "unknown": " ",
         "view_plural": "Vues",
         "version": "Version",
@@ -129,7 +125,6 @@
         "like": "",
         "dislike": "",
         "like_plural": ""
->>>>>>> f96e2e5e
     },
     "index_page": {
         "slogan": "La plateforme de quiz open-source !",
