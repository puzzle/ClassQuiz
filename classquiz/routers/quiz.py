--- conflicted
+++ resolved
@@ -17,12 +17,8 @@
 
 from classquiz.auth import get_current_user
 from classquiz.config import redis, settings, storage, meilisearch
-<<<<<<< HEAD
-from classquiz.db.models import Quiz, QuizInput, User, PlayGame, GameInLobby, QuizQuestion
+from classquiz.db.models import Quiz, User, PlayGame, GameInLobby, QuizQuestion
 from classquiz.helpers.box_controller import generate_code
-=======
-from classquiz.db.models import Quiz, User, PlayGame, GameInLobby, QuizQuestion
->>>>>>> 394b8b1a
 from classquiz.kahoot_importer.import_quiz import import_quiz
 import urllib.parse
 
@@ -74,27 +70,6 @@
         return PublicQuizResponse(**quiz.dict())
 
 
-<<<<<<< HEAD
-=======
-def generate_code() -> str:
-    specified_length = 6
-    buttons = [
-        "B",
-        "b",
-        "G",
-        "g",
-        "Y",
-        "y",
-        "R",
-        "r",
-    ]  # Capital stands for long press, lowercase letter for short press
-    resulting_code = ""
-    for _ in range(specified_length):
-        resulting_code += random.choice(buttons)
-    return resulting_code
-
-
->>>>>>> 394b8b1a
 @router.post("/start/{quiz_id}")
 async def start_quiz(
     quiz_id: str,
